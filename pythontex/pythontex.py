--- conflicted
+++ resolved
@@ -83,15 +83,7 @@
     exec_cmd=[typedict[inputtype].command, 
              path.join(outputdir, basename + '.' + typedict[inputtype].extension)]
     #Use .wait() so that code execution finishes before the next process is started
-<<<<<<< HEAD
-    c= typedict[inputtype].command+path.join(outputdir,basename+'.'+typedict[inputtype].extension)
-    Popen(c.split(),
-          shell=False,
-          stdout=outfile,
-          stderr=errfile).wait()
-=======
     Popen(exec_cmd, stdout=outfile, stderr=errfile).wait()
->>>>>>> e53b59ae
     outfile.close()
     errfile.close()
     #Process stdout into file(s) that are included into .tex
@@ -431,9 +423,6 @@
         oldsaveverbatim_threshold=pythontex_info['saveverbatim_threshold']
         #We need to make sure the path to pythontex_utils.py is still valid
         if not path.exists(path.join(pythontex_info['script_path'],'pythontex_utils.py')):
-<<<<<<< HEAD
-            script_path=check_output('kpsewhich -format texmfscripts pythontex_utils.py'.split(),shell=False).rstrip('\r\n')
-=======
             exec_cmd=['kpsewhich', '-format', 'texmfscripts', 'pythontex_utils.py']
             try:
                 script_path=check_output(exec_cmd).rstrip('\r\n')
@@ -446,16 +435,12 @@
                 print('    ' + ' '.join(exec_cmd))
                 print('Exiting.')
                 sys.exit(1)
->>>>>>> e53b59ae
             pythontex_info['script_path']=path.split(script_path)[0]
             if not path.exists(path.join(pythontex_info['script_path'],'pythontex_utils.py')):
                 print('* PythonTeX error\n    Cannot find pythontex_utils.py')
                 sys.exit(1)
     else:
         #We get the path to pythontex_utils.py via kpsewhich.  Then we strip off end of line characters and the end of the path ("/pythontex_utils.py")
-<<<<<<< HEAD
-        script_path=check_output('kpsewhich -format texmfscripts pythontex_utils.py'.split(),shell=False).rstrip('\r\n')
-=======
         exec_cmd=['kpsewhich', '-format', 'texmfscripts', 'pythontex_utils.py']
         try:
             script_path=check_output(exec_cmd).rstrip('\r\n')
@@ -468,7 +453,6 @@
             print('    ' + ' '.join(exec_cmd))
             print('Exiting.')
             sys.exit(1)
->>>>>>> e53b59ae
         pythontex_info['script_path']=path.split(script_path)[0]
         #We need to make sure that we succeeded in getting the path.
         if not path.exists(path.join(pythontex_info['script_path'],'pythontex_utils.py')):
